import fetch from "node-fetch";
import express from "express";
import dotenv from "dotenv";
import crypto from "crypto";
import cors from "cors";

import pkg from "pg";

const INTERVAL = 4 * 60 * 1000;
const ERROR = 400;
const SUCCESS = 200;
const INTERNALERR = 500;
const NOTFOUND = 404;

const AIAPIURL = "https://api.groq.com/openai/v1/chat/completions";
const AIMODEL = "llama3-70b-8192";

const { Client } = pkg;

const app = express();
const PORT = process.env.PORT || 3005;

//--- loading env ---

app.use(express.json());
dotenv.config();

app.use(
  cors({
    origin: "*", // Allow all origins temporarily
    methods: "GET,POST,DELETE,PATCH",
    allowedHeaders: ["Content-Type", "Authorization"],
  })
);

//--- db connection ---
const client = new Client({
  connectionString: process.env.DATABASE_URL,
  ssl: { rejectUnauthorized: false },
});

client
  .connect()
  .then(() => console.log("✓ -> Connected to PostgreSQL successfully"))
  .catch((err) => console.error("Connection error", err.stack));

//--- endpoints logic ---

async function getAiResponse(userMessage) {
  try {
    const response = await fetch(AIAPIURL, {
      method: "POST",
      headers: {
        Authorization: `Bearer ${process.env.GROQ_API_KEY}`,
        "Content-Type": "application/json",
      },
      body: JSON.stringify({
        messages: [{ role: "user", content: userMessage }],
        model: AIMODEL,
      }),
    });
    const data = await response.json();
    return data.choices[0]?.message?.content || "No response";
  } catch (error) {
    console.error("x -> Error: fetching AI API:", error);
    return "Error communicating with AI API";
  }
}

function keepServerAlive() {
  setInterval(async () => {
    try {
      await fetch(`http://localhost:${PORT}/`);
      await client.query("SELECT 1");
      console.log("✓ -> Keepalive executed at: " + new Date().toLocaleString());
    } catch (error) {
      console.error("x -> Keep-alive error:", error);
    }
  }, INTERVAL);
}

function generateKey() {
  return crypto.randomBytes(32).toString("hex");
}

function encryptMessage(key, message) {
  const iv = Buffer.alloc(16, 0);
  const cipher = crypto.createCipheriv(
    "aes-256-cbc",
    Buffer.from(key, "hex"),
    iv
  );
  let encrypted = cipher.update(message, "utf8", "hex");
  encrypted += cipher.final("hex");
  return encrypted;
}

function decryptMessage(key, encryptedMessage) {
  const iv = Buffer.alloc(16, 0);
  const decipher = crypto.createDecipheriv(
    "aes-256-cbc",
    Buffer.from(key, "hex"),
    iv
  );
  let decrypted = decipher.update(encryptedMessage, "hex", "utf8");
  decrypted += decipher.final("utf8");
  return decrypted;
}

function createHash(data) {
  const hash = crypto.createHash("sha256");
  hash.update(data);
  return hash.digest("hex");
}

const sendErrorResponse = (res, status, message) =>
  res.status(status).json({ error: message });
const sendSuccessResponse = (res, data) => res.status(SUCCESS).json(data);

const getAvailableRoutes = (app) => {
  const routes = [];
  app._router.stack.forEach((middleware) => {
    if (middleware.route) {
      const { path } = middleware.route;
      const methods = Object.keys(middleware.route.methods)
        .join(", ")
        .toUpperCase();
      routes.push({ path, methods });
    } else if (middleware.name === "router") {
      middleware.handle.stack.forEach((handler) => {
        if (handler.route) {
          const { path } = handler.route;
          const methods = Object.keys(handler.route.methods)
            .join(", ")
            .toUpperCase();
          routes.push({ path, methods });
        }
      });
    }
  });
  return routes;
};

//--- endpoints ---

// Home route
app.get("/", (req, res) => {
  const availableRoutes = getAvailableRoutes(app);
  res.json({
    message: "Welcome to Pocket API!",
    availableEndpoints: availableRoutes,
  });
});

/*
    Chat route
    @param message: user message

    @return response: AI response
*/
app.get("/chat", async (req, res) => {
  const { message } = req.body;
  if (!message) {
    return sendErrorResponse(res, ERROR, "Message not provided");
  }

  try {
    const response = await getAiResponse(message);
    sendSuccessResponse(res, { response });
  } catch (err) {
    sendErrorResponse(res, INTERNALERR, err.message);
  }
});

/*
    Query route
    @param query: SQL query
    @param params: SQL query parameters

    @return rows: query result rows
*/

app.get("/pocketDb", async (req, res) => {
  const { query, params = [] } = req.body;
  if (!query) {
    return sendErrorResponse(res, ERROR, "Query not provided");
  }

  try {
    const result = await client.query(query, params);
    sendSuccessResponse(res, { rows: result.rows });
  } catch (err) {
    sendErrorResponse(res, INTERNALERR, err.message);
  }
});

/*
    Encrypt route
    @param key: encryption key
    @param message: message to encrypt

    @return encryptedMessage: encrypted message
*/
app.post("/encrypt", (req, res) => {
  const { key, message } = req.body;
  if (!key || !message) {
    return sendErrorResponse(res, ERROR, "Missing key or message");
  }

  try {
    const encryptedMessage = encryptMessage(key, message);
    sendSuccessResponse(res, { encryptedMessage });
  } catch {
    sendErrorResponse(res, INTERNALERR, "Invalid key");
  }
});

/*
    Decrypt message route
    @param key: decryption key
    @param message: encrypted message

    @return decryptedMessage: decrypted message
*/
app.post("/decrypt", (req, res) => {
  const { key, message } = req.body;
  if (!key || !message) {
    return sendErrorResponse(res, ERROR, "Missing key or message");
  }

  try {
    const decryptedMessage = decryptMessage(key, message);
    sendSuccessResponse(res, { decryptedMessage });
  } catch {
    sendErrorResponse(
      res,
      INTERNALERR,
      "message cannot be decrypted with the provided key"
    );
  }
});

/*
    Register route
    @param email: user email
    @param password: user password
    @param ntema: user theme
    @param name: user name

    @return message: "OK" if the user was registered
*/
app.post("/register", async (req, res) => {
  let { email, password, ntema, name } = req.body;
  if (
    !email ||
    !password ||
    !name ||
    typeof ntema !== "number" ||
    email.length > 128 ||
    password.length > 128 ||
    name.length > 128
  ) {
    return sendErrorResponse(res, ERROR, "Invalid inputs");
  }

  try {
    email = encryptMessage(process.env.ENCRYPT_KEY, email);
    name = encryptMessage(process.env.ENCRYPT_KEY, name);
    password = createHash(password);
    const key = generateKey();

    const query = `
            INSERT INTO studenti (email, password, ntema, nome, chiave)
            VALUES ($1, $2, $3, $4, $5)
        `;
    const params = [email, password, ntema, name, key];
    await client.query(query, params);

    sendSuccessResponse(res, { message: "OK" });
  } catch (err) {
    sendErrorResponse(res, INTERNALERR, err.message);
  }
});

/*
    Login route
    @param email: user email
    @param password: user password

    @return key: user key
*/

app.post("/login", async (req, res) => {
  let { email, password } = req.body;
  if (!email || !password) {
    return sendErrorResponse(res, ERROR, "Invalid inputs");
  }

  try {
    email = encryptMessage(process.env.ENCRYPT_KEY, email);
    password = createHash(password);

<<<<<<< HEAD
        const query = `
        SELECT chiave, nome, ntema
        FROM studenti
        WHERE email = $1 AND password = $2
=======
    const query = `
            SELECT chiave
            FROM studenti
            WHERE email = $1 AND password = $2
>>>>>>> a9e9b08b
        `;
    const params = [email, password];
    const result = await client.query(query, params);

<<<<<<< HEAD
        const user = result.rows[0];
        const name = decryptMessage(process.env.ENCRYPT_KEY, user.nome);

        sendSuccessResponse(res, {
            key: user.chiave,
            name: name,
            theme: user.ntema
        });
    } catch (err) {
        sendErrorResponse(res, INTERNALERR, err.message);
=======
    if (result.rows.length === 0) {
      return sendErrorResponse(res, ERROR, "Invalid credentials");
>>>>>>> a9e9b08b
    }

    sendSuccessResponse(res, { key: result.rows[0].chiave });
  } catch (err) {
    sendErrorResponse(res, INTERNALERR, err.message);
  }
});

/*
    user deletion route
    @param key: user key
    @param email: user email
    @param password: user password

    @return message: "OK" if the user was deleted or if no action was taken because the user was not found
*/

app.delete("/userDelete", async (req, res) => {
  let { key, email, password } = req.body;
  if (!key || !email || !password) {
    return sendErrorResponse(res, ERROR, "Invalid inputs");
  }

  email = encryptMessage(process.env.ENCRYPT_KEY, email);
  password = createHash(password);

  try {
    const query = `
            SELECT * FROM studenti
            WHERE chiave = $1 AND email = $2 AND password = $3
        `;
    const params = [key, email, password];
    let result = await client.query(query, params);

    if (result.rows.length === 0) {
      return sendSuccessResponse(res, { message: "no user found" });
    }
  } catch (err) {
    sendErrorResponse(res, INTERNALERR, err.message);
  }

  try {
    const query = `
            DELETE FROM studenti
            WHERE chiave = $1 AND email = $2 AND password = $3
        `;
    const params = [key, email, password];
    await client.query(query, params);

    sendSuccessResponse(res, { message: "OK" });
  } catch (err) {
    sendErrorResponse(res, INTERNALERR, err.message);
  }
});

/*
    user information update route
    @param key: user key
    @param email: user email <optional>
    @param password: user password <optional>
    @param ntema: user theme <optional>
    @param name: user name <optional>

    @return message: "OK" if the user was updated
*/
app.patch("/userUpdate", async (req, res) => {
  let { key, email, password, ntema, name } = req.body;
  if (!key) {
    return sendErrorResponse(res, ERROR, "Key is required");
  }

  if (
    email.length > 128 ||
    password > 128 ||
    typeof ntema !== "number" ||
    name > 128
  ) {
    return sendErrorResponse(
      res,
      ERROR,
      "A parameter is too long or the type dosen't match the expected one"
    );
  }

  let updateFields = [];
  let params = [];

  if (email) {
    email = encryptMessage(process.env.ENCRYPT_KEY, email);
    updateFields.push("email = $" + (params.length + 1));
    params.push(email);
  }

  if (password && password.length <= 128) {
    password = createHash(password);
    updateFields.push("password = $" + (params.length + 1));
    params.push(password);
  }

  if (typeof ntema === "number") {
    updateFields.push("ntema = $" + (params.length + 1));
    params.push(ntema);
  }

  if (name && name.length <= 128) {
    name = encryptMessage(process.env.ENCRYPT_KEY, name);
    updateFields.push("nome = $" + (params.length + 1));
    params.push(name);
  }

  if (updateFields.length === 0) {
    return sendErrorResponse(res, ERROR, "No fields to update");
  }

  params.push(key);

  const query = `
        UPDATE studenti
        SET ${updateFields.join(", ")}
        WHERE chiave = $${params.length}
    `;

  try {
    await client.query(query, params);
    sendSuccessResponse(res, { message: "OK - Executed:" + query });
  } catch (err) {
    sendErrorResponse(res, INTERNALERR, err.message);
  }
});

/*
    note creation route
    @param key: user key
    @param title: note title
    @param description: note description
    @param date: note expire date
    @param email: user email
*/

app.post("/addNote", async (req, res) => {
  let { key, title, description, date, email } = req.body;
  if (!key || !title || !description || !date || !email) {
    return sendErrorResponse(res, ERROR, "Invalid inputs");
  }

  email = encryptMessage(process.env.ENCRYPT_KEY, email);
  title = encryptMessage(key, title);
  description = encryptMessage(key, description);

  try {
    let query = `
            SELECT * from studenti WHERE chiave = $1 and email = $2
        `;
    let params = [key, email];
    let result = await client.query(query, params);

    if (result.rows.length === 0) {
      return sendErrorResponse(res, ERROR, "user not found");
    }

    query = `
            INSERT INTO note (dataora, titolo, testo, idStudente)
            VALUES ($1, $2, $3, $4)
        `;
    params = [date, title, description, email];
    await client.query(query, params);

    sendSuccessResponse(res, { message: "OK" });
  } catch (err) {
    sendErrorResponse(res, INTERNALERR, err.message);
  }
});

/*
    notes fetch route
    @param key: user key
    @param email: user email
    @param date: note date

    @return notes: list of notes

    warning: for some reasons postgree dastes are 1 day behind
             this won't affect the functionality of the endpoin
             but will appear in the output
*/

app.get("/getNotes", async (req, res) => {
  let { key, email, date } = req.body;
  if (!key || !email || !date) {
    return sendErrorResponse(res, ERROR, "Invalid inputs");
  }

  email = encryptMessage(process.env.ENCRYPT_KEY, email);

  try {
    let query = `
            SELECT * from studenti WHERE chiave = $1 and email = $2
        `;
    let params = [key, email];
    let result = await client.query(query, params);

    if (result.rows.length === 0) {
      return sendErrorResponse(res, ERROR, "user not found");
    }

    query = `
            SELECT * from note WHERE idStudente = $1 AND dataora = $2 
        `;
    params = [email, date];
    result = await client.query(query, params);

    let notes = result.rows.map((note) => {
      return {
        title: decryptMessage(key, note.titolo),
        description: decryptMessage(key, note.testo),
        dataora: note.dataora,
      };
    });

    sendSuccessResponse(res, { notes });
  } catch (err) {
    sendErrorResponse(res, INTERNALERR, err.message);
  }
});

/*
    notes fetch route
    @param key: user key
    @param email: user email
    
    @return notes: list of today notes

    warning: shares the same issue as the previous endpoint
*/

app.get("/getTodayNotes", async (req, res) => {
  let { key, email } = req.body;
  if (!key || !email) {
    return sendErrorResponse(res, ERROR, "Invalid inputs");
  }

  email = encryptMessage(process.env.ENCRYPT_KEY, email);

  try {
    let query = `
            SELECT * from studenti WHERE chiave = $1 and email = $2
        `;
    let params = [key, email];
    let result = await client.query(query, params);

    if (result.rows.length === 0) {
      return sendErrorResponse(res, ERROR, "user not found");
    }

    query = `
            SELECT * from note WHERE idStudente = $1 AND dataora = CURRENT_DATE
        `;
    params = [email];
    result = await client.query(query, params);

    let notes = result.rows.map((note) => {
      return {
        title: decryptMessage(key, note.titolo),
        description: decryptMessage(key, note.testo),
        dataora: note.dataora,
      };
    });

    sendSuccessResponse(res, { notes });
  } catch (err) {
    sendErrorResponse(res, INTERNALERR, err.message);
  }
});

/*
    notes fetch route
    @param key: user key
    @param email: user email

    @return notes: list of all notes
*/
app.post("/checkAvailability", async (req, res) => {
  const { email } = req.body;

  if (!email || email.length > 128) {
    return sendErrorResponse(res, ERROR, "Invalid email");
  }

  try {
    const emailExists = await checkEmailExists(email);

    if (emailExists) {
      return sendErrorResponse(res, ERROR, "Email is already taken");
    }

    sendSuccessResponse(res, { message: "Email is available" });
  } catch (err) {
    sendErrorResponse(res, INTERNALERR, err.message);
  }
});

async function checkEmailExists(email) {
  const encryptedEmail = encryptMessage(process.env.ENCRYPT_KEY, email);
  const checkQuery = `SELECT 1 FROM studenti WHERE email = $1 LIMIT 1`;
  const checkParams = [encryptedEmail];

  try {
    const result = await client.query(checkQuery, checkParams);
    return result.rows.length > 0; // Returns true if the email exists
  } catch (err) {
    console.error("Error checking email existence:", err);
    return false; // In case of error, assume email doesn't exist
  }
}

//--- not existing endpoint handler ---

/*
    Not existing endpoint handler
 
    @return availableEndpoints: list of available endpoints
*/
app.use((req, res) => {
  console.warn(
    `⚠ -> Attempt to access unknown endpoint: ${req.method} ${req.originalUrl}`
  );
  const availableRoutes = getAvailableRoutes(app);
  res.status(NOTFOUND).json({
    error: "Endpoint not found",
    availableEndpoints: availableRoutes,
  });
});

//--- server start ---
app.listen(PORT, () => {
  console.log(`------------------------------------------------`);
  console.log(`Server is running on port ${PORT}`);
  console.log(`------------------------------------------------`);

  keepServerAlive();
});<|MERGE_RESOLUTION|>--- conflicted
+++ resolved
@@ -300,22 +300,18 @@
     email = encryptMessage(process.env.ENCRYPT_KEY, email);
     password = createHash(password);
 
-<<<<<<< HEAD
         const query = `
         SELECT chiave, nome, ntema
         FROM studenti
         WHERE email = $1 AND password = $2
-=======
-    const query = `
-            SELECT chiave
-            FROM studenti
-            WHERE email = $1 AND password = $2
->>>>>>> a9e9b08b
         `;
     const params = [email, password];
     const result = await client.query(query, params);
 
-<<<<<<< HEAD
+    if (result.rows.length === 0) {
+      return sendErrorResponse(res, ERROR, "Invalid credentials");
+    }
+
         const user = result.rows[0];
         const name = decryptMessage(process.env.ENCRYPT_KEY, user.nome);
 
@@ -326,16 +322,7 @@
         });
     } catch (err) {
         sendErrorResponse(res, INTERNALERR, err.message);
-=======
-    if (result.rows.length === 0) {
-      return sendErrorResponse(res, ERROR, "Invalid credentials");
->>>>>>> a9e9b08b
-    }
-
-    sendSuccessResponse(res, { key: result.rows[0].chiave });
-  } catch (err) {
-    sendErrorResponse(res, INTERNALERR, err.message);
-  }
+    }
 });
 
 /*
