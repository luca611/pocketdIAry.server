--- conflicted
+++ resolved
@@ -1,19 +1,10 @@
-<<<<<<< HEAD
 import fetch from "node-fetch";
 import express from "express";
 import dotenv from "dotenv";
 import crypto from "crypto";
-=======
-import fetch from 'node-fetch';
-import express from 'express';
-import dotenv from 'dotenv';
-import crypto from 'crypto';
-import cors from 'cors';
->>>>>>> 9f0741a3
+import cors from "cors";
 
 import pkg from "pg";
-
-
 
 const INTERVAL = 4 * 60 * 1000;
 const ERROR = 400;
@@ -33,7 +24,6 @@
 
 app.use(express.json());
 dotenv.config();
-
 
 app.use(cors());
 
